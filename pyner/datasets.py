import os
import torch
import random
import pytorch_lightning as pl
import re

REGEX_ENTITY = re.compile('^(T\d+)\t([^ ]+)([^\t]+)\t(.*)$')
REGEX_NOTE = re.compile('^(#\d+)\tAnnotatorNotes ([^\t]+)\t(.*)$')
REGEX_RELATION = re.compile('^(R\d+)\t([^ ]+) Arg1:([^ ]+) Arg2:([^ ]+)')
REGEX_ATTRIBUTE = re.compile('^(A\d+)\t(.+)$')

def load_from_brat(path, merge_spaced_fragments=True):
    """
    Load a brat dataset into a Dataset object
    Parameters
    ----------
    path: str or pathlib.Path
    merge_spaced_fragments: bool
        Merge fragments of a entity that was splited by brat because it overlapped an end of line
    Returns
    -------
    Dataset
    """

    # Extract annotations from path and make multiple dataframe from it
    for root, dirs, files in os.walk(path, topdown=False):
        for name in files:
            filename = os.path.join(root, name)
            entities = {}
            relations = []
            if filename.endswith('.txt'):
                doc_id = filename.replace('.txt', '').split("/")[-1]

                with open(filename) as f:
                    text = f.read()

                try:
                    with open(filename.replace(".txt", ".ann")) as f:
                        for line in f:
                            if line.startswith('T'):
                                match = REGEX_ENTITY.match(line)
                                if match is None:
                                    raise ValueError(f'File {filename}, unrecognized Brat line {line}')
                                ann_id = match.group(1)
                                entity = match.group(2)
                                span = match.group(3)
                                mention_text = match.group(4)
                                entities[ann_id] = {
                                    "entity_id": ann_id,
                                    "fragments": [],
                                    "attributes": [],
                                    "comments": [],
                                    "label": entity,
                                }
                                last_end = None
                                fragment_i = 0
                                for s in span.split(';'):
                                    begin, end = int(s.split()[0]), int(s.split()[1])
                                    # If merge_spaced_fragments, merge two fragments that are only separated by a newline (brat automatically creates
                                    # multiple fragments for a entity that spans over more than one line)
                                    if merge_spaced_fragments and last_end is not None and len(text[last_end:begin].strip()) == 0:
                                        entities[ann_id]["fragments"][-1]["end"] = end
                                        continue
                                    entities[ann_id]["fragments"].append({
                                        "begin": begin,
                                        "end": end,
                                    })
                                    fragment_i += 1
                                    last_end = end
                            elif line.startswith('A'):
                                REGEX_ATTRIBUTE = re.compile('^(A\d+)\t(.+)$')
                                match = REGEX_ATTRIBUTE.match(line)
                                if match is None:
                                    raise ValueError(f'File {filename}, unrecognized Brat line {line}')
                                ann_id = match.group(1)
                                parts = match.group(2).split(" ")
                                if len(parts) >= 3:
                                    entity, entity_id, value = parts
                                elif len(parts) == 2:
                                    entity, entity_id = parts
                                    value = None
                                else:
                                    raise ValueError(f'File {filename}, unrecognized Brat line {line}')
                                entities[entity_id]["attributes"].append({
                                    "attribute_id": ann_id,
                                    "label": entity,
                                    "value": value,
                                })
                            elif line.startswith('R'):
                                match = REGEX_RELATION.match(line)
                                if match is None:
                                    raise ValueError(f'File {filename}, unrecognized Brat line {line}')
                                ann_id = match.group(1)
                                ann_name = match.group(2)
                                arg1 = match.group(3)
                                arg2 = match.group(4)
                                relations.append({
                                    "relation_id": ann_id,
                                    "relation_label": ann_name,
                                    "from_entity_id": arg1,
                                    "to_entity_id": arg2,
                                })
                            elif line.startswith('#'):
                                match = REGEX_NOTE.match(line)
                                if match is None:
                                    raise ValueError(f'File {filename}, unrecognized Brat line {line}')
                                ann_id = match.group(1)
                                entity_id = match.group(2)
                                comment = match.group(3)
                                entities[entity_id]["comments"].append({
                                    "comment_id": ann_id,
                                    "comment": comment,
                                })
                except FileNotFoundError:
                    yield {
                        "doc_id": doc_id,
                        "text": text,
                    }
                else:
                    yield {
                        "doc_id": doc_id,
                        "text": text,
                        "entities": list(entities.values()),
                        "relations": relations,
                    }


def export_to_brat(samples, filename_prefix="", overwrite_txt=False, overwrite_ann=False):
    if filename_prefix:
        try:
            os.mkdir(filename_prefix)
        except FileExistsError:
            pass
    for doc in samples:
        txt_filename = os.path.join(filename_prefix, doc["doc_id"] + ".txt")
        if not os.path.exists(txt_filename) or overwrite_txt:
            with open(txt_filename, "w") as f:
                f.write(doc["text"])

        ann_filename = os.path.join(filename_prefix, doc["doc_id"] + ".ann")
        attribute_idx = 1
        if not os.path.exists(ann_filename) or overwrite_ann:
            with open(ann_filename, "w") as f:
                if "entities" in doc:
                    for entity in doc["entities"]:
                        idx = None
                        spans = []
                        brat_entity_id = "T" + str(entity["entity_id"] + 1)
                        for fragment in sorted(entity["fragments"], key=lambda frag: frag["begin"]):
                            idx = fragment["begin"]
                            entity_text = doc["text"][fragment["begin"]:fragment["end"]]
                            for part in entity_text.split("\n"):
                                begin = idx
                                end = idx + len(part)
                                idx = end + 1
                                if begin != end:
                                    spans.append((begin, end))
                        print("T{}\t{} {}\t{}".format(
                            brat_entity_id,
                            str(entity["label"]),
                            ";".join(" ".join(map(str, span)) for span in spans),
                            entity_text.replace("\n", " ")), file=f)
                        if "attributes" in entity:
                            for attribute in entity["attributes"]:
                                if "value" in attribute and attribute["value"] is not None:
                                    print("A{}\t{} T{} {}".format(
                                        attribute_idx,
                                        str(attribute["label"]),
                                        brat_entity_id,
                                        attribute["value"]), file=f)
                                else:
                                    print("A{}\t{} T{}".format(
                                        i + 1,
                                        str(attribute["label"]),
                                        brat_entity_id), file=f)
                                attribute_idx += 1
                if "relations" in doc:
                    for i, relation in enumerate(doc["relations"]):
                        entity_from = relation["from_entity_id"] + 1
                        entity_to = relation["to_entity_id"] + 1
                        print("R{}\t{} Arg1:T{} Arg2:T{}\t".format(
                            i + 1,
                            str(relation["label"]),
                            entity_from,
                            entity_to), file=f)


class BaseDataset(pl.LightningDataModule):
    def train_dataloader(self):
        return torch.utils.data.DataLoader(self.train_data)

    def val_dataloader(self):
        return torch.utils.data.DataLoader(self.val_data)

    def test_dataloader(self):
        return torch.utils.data.DataLoader(self.test_data)


class BRATDataset(BaseDataset):
    def __init__(self, train, test=None, val=None, kept_entity_label=None, dropped_entity_label=(), seed=False):
        super().__init__()
        self.train_source = train
        self.val_source = val
        self.test_source = test
        self.seed = seed
        self.dropped_entity_label = dropped_entity_label
        self.kept_entity_label = kept_entity_label

<<<<<<< HEAD
=======
    def filter_entities(self, data):
        return [
            {**doc, "entities": [entity
                                 for entity in doc["entities"]
                                 if (self.dropped_entity_label is None or entity["label"] not in self.dropped_entity_label) and
                                 (self.kept_entity_label is None or entity["label"] in self.kept_entity_label)]}
            for doc in data
        ]

    def setup(self, stage='fit'):
>>>>>>> ebe449aa
        if isinstance(self.train_source, (str, list, tuple)):
            self.train_data = list(load_from_brat(self.train_source))
            if len(self.train_data) == 0:
                raise ValueError(f'No Brat file found in {self.train_source}')
        else:
            raise ValueError("train source for BRATDataset must be str or list of str")
            
        if len(self.train_data[0]['entities']) == 0:
            raise ValueError('No entity have been found in the training set')

        if self.train_data is not None:
            self.train_data = self.filter_entities(self.train_data)
            
        if isinstance(self.test_source, (str, list, tuple)):
            self.test_data = list(load_from_brat(self.test_source))
            if len(self.test_data) == 0:
                raise ValueError(f'No Brat file found in {self.test_source}')
        else:
            assert self.test_source is None
            self.test_data = None
        if self.test_data is not None:
            self.test_data = self.filter_entities(self.test_data)

        if isinstance(self.val_source, (str, list, tuple)):
            self.val_data = list(load_from_brat(self.val_source))
        elif isinstance(self.val_source, (int, float)):
            shuffled_data = list(self.train_data)
            if self.seed is not False:
                random.Random(self.seed).shuffle(shuffled_data)
            offset = self.val_source if isinstance(self.val_source, int) else int(self.val_source * len(shuffled_data))
            self.val_data = shuffled_data[:offset]
            self.train_data = shuffled_data[offset:]
        else:
            assert self.val_source is None
            self.val_data = None
        if self.val_data is not None:
            self.val_data = self.filter_entities(self.val_data)

    def filter_entities(self, data):
        return [
            {**doc, "entities": [entity
                                 for entity in doc["entities"]
                                 if entity["label"] not in self.dropped_entity_label and
                                 (self.kept_entity_label is None or entity["label"] in self.kept_entity_label)]}
            for doc in data
        ]


class DEFT(BRATDataset):
    def __init__(self, train, test=None, val=0.2, dropped_entity_label=("duree", "frequence"), seed=False):
        super().__init__(train=train, test=test, val=val, dropped_entity_label=dropped_entity_label, seed=seed)<|MERGE_RESOLUTION|>--- conflicted
+++ resolved
@@ -206,32 +206,19 @@
         self.dropped_entity_label = dropped_entity_label
         self.kept_entity_label = kept_entity_label
 
-<<<<<<< HEAD
-=======
-    def filter_entities(self, data):
-        return [
-            {**doc, "entities": [entity
-                                 for entity in doc["entities"]
-                                 if (self.dropped_entity_label is None or entity["label"] not in self.dropped_entity_label) and
-                                 (self.kept_entity_label is None or entity["label"] in self.kept_entity_label)]}
-            for doc in data
-        ]
-
-    def setup(self, stage='fit'):
->>>>>>> ebe449aa
         if isinstance(self.train_source, (str, list, tuple)):
             self.train_data = list(load_from_brat(self.train_source))
             if len(self.train_data) == 0:
                 raise ValueError(f'No Brat file found in {self.train_source}')
         else:
             raise ValueError("train source for BRATDataset must be str or list of str")
-            
-        if len(self.train_data[0]['entities']) == 0:
+
+        if sum(len(doc['entities']) for doc in self.train_data) == 0:
             raise ValueError('No entity have been found in the training set')
 
         if self.train_data is not None:
             self.train_data = self.filter_entities(self.train_data)
-            
+
         if isinstance(self.test_source, (str, list, tuple)):
             self.test_data = list(load_from_brat(self.test_source))
             if len(self.test_data) == 0:
@@ -261,7 +248,7 @@
         return [
             {**doc, "entities": [entity
                                  for entity in doc["entities"]
-                                 if entity["label"] not in self.dropped_entity_label and
+                                 if (self.dropped_entity_label is None or entity["label"] not in self.dropped_entity_label) and
                                  (self.kept_entity_label is None or entity["label"] in self.kept_entity_label)]}
             for doc in data
         ]
