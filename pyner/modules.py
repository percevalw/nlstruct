--- conflicted
+++ resolved
@@ -308,11 +308,7 @@
             empty_entity_idx = next((i for i, begin in enumerate(entities_begin) if begin == -1), None)
             if empty_entity_idx is not None:
                 if self.empty_entities == "raise":
-<<<<<<< HEAD
-                    raise Exception(f"Entity {sample['doc_id']}/{entities_id[empty_entity_idx]} could not be matched with any word (is it empty or outside the text ?)")
-=======
-                    raise Exception(f"Entity {entities_id[empty_entity_idx]} could not be matched with any word (is it empty or outside the text ?). Use empty_entities='drop' to ignore these cases")
->>>>>>> ebe449aa
+                    raise Exception(f"Entity {sample['doc_id']}/{entities_id[empty_entity_idx]} could not be matched with any word (is it empty or outside the text ?). Use empty_entities='drop' to ignore these cases")
                 else:
                     entities_label = [label for label, begin in zip(entities_label, entities_begin) if begin != -1]
                     entities_id = [entity_id for entity_id, begin in zip(entities_id, entities_begin) if begin != -1]
@@ -470,22 +466,6 @@
             self.decoder = get_instance(self.decoder)
 
     def setup(self, stage='fit'):
-<<<<<<< HEAD
-=======
-        for name in (['train_dataloader', 'val_dataloader'] if stage == 'fit' else ['test_dataloader']):
-            dl = getattr(self, name)()
-            if dl is None:
-                continue
-            data = list(dl.dataset)
-            if self.sentence_split_regex is not None:
-                data = list(sentencize(data, self.sentence_split_regex, balance_chars=self.sentence_balance_chars, multi_sentence_entities=self.sentence_entity_overlap))
-
-            data = list(self.preprocessor(data))
-            with fork_rng(self.data_seed):
-                dl = torch.utils.data.DataLoader(data, batch_size=self.batch_size, collate_fn=identity)
-            setattr(self, name, pl.trainer.connectors.data_connector._PatchDataLoader(dl))
-
->>>>>>> ebe449aa
         if stage == 'fit':
             if any(voc.training for voc in self.preprocessor.vocabularies.values()):
                 for sample in self.train_dataloader():
